--- conflicted
+++ resolved
@@ -32,19 +32,15 @@
 PROBE_DOSE_MISSING = 0x04
 PROBE_SANOSIL_MISSING = 0x08  # OXY Pure
 
-<<<<<<< HEAD
+UNIT_TYPE_SALT = 0x0C  # SALT can be 0x0D or 0x0E
+UNIT_TYPE_HOME = 0x04  # HOME can be 0x05 or 0x06
+UNIT_TYPE_NET = 0x08  # NET can be 0x09 or 0x0A
+UNIT_TYPE_PROFI = 0x08  # PROFI is 0x08
+
 UNSPECIFIED_VALUE = 0xFF
 
 # Config / option keys
 CONF_ENABLE_RAW_LOGGING = "enable_raw_logging"
 CONF_FORWARDER_ENABLED = "forwarder_enabled"
 CONF_FORWARDER_HOST = "forwarder_host"
-CONF_FORWARDER_PORT = "forwarder_port"
-=======
-UNIT_TYPE_SALT = 0x0C  # SALT can be 0x0D or 0x0E
-UNIT_TYPE_HOME = 0x04  # HOME can be 0x05 or 0x06
-UNIT_TYPE_NET = 0x08  # NET can be 0x09 or 0x0A
-UNIT_TYPE_PROFI = 0x08  # PROFI is 0x08
-
-UNSPECIFIED_VALUE = 0xFF
->>>>>>> 13284c74
+CONF_FORWARDER_PORT = "forwarder_port"